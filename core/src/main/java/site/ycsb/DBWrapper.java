--- conflicted
+++ resolved
@@ -108,17 +108,11 @@
         }
       }
 
-<<<<<<< HEAD
       if (LOG_REPORT_CONFIG.compareAndSet(false, true)) {
         System.err.println("DBWrapper: report latency for each error is " +
             this.reportLatencyForEachError + " and specific error codes to track" +
             " for latency are: " + this.latencyTrackedErrors.toString());
       }
-=======
-      logger.info("DBWrapper: report latency for each error is {} and specific error codes "
-          + "to track for latency are: {}", this.reportLatencyForEachError, this.latencyTrackedErrors.toString());
-
->>>>>>> 09c0b2f6
     }
   }
 
