--- conflicted
+++ resolved
@@ -749,13 +749,9 @@
   public void doTransactionRead(DB db) {
     // choose a random key
     long keynum = nextKeynum();
-<<<<<<< HEAD
 
     String keyname = CoreWorkload.buildKeyName(keynum, zeropadding, orderedinserts);
 
-=======
-    String keyname = buildKeyName(keynum);
->>>>>>> 09c0b2f6
     HashSet<String> fields = null;
 
     if (!readallfields) {
@@ -805,13 +801,9 @@
   public void doTransactionReadModifyWrite(DB db) {
     // choose a random key
     long keynum = nextKeynum();
-<<<<<<< HEAD
 
     String keyname = CoreWorkload.buildKeyName(keynum, zeropadding, orderedinserts);
 
-=======
-    String keyname = buildKeyName(keynum);
->>>>>>> 09c0b2f6
     HashSet<String> fields = null;
 
     if (!readallfields) {
@@ -837,17 +829,10 @@
     long ist;
     long st;
 
-<<<<<<< HEAD
-    long ist = measurements.getIntendedStartTimeNs();
-    long st = System.nanoTime();
-    db.read(table, keyname, fields, cells);
-
-    db.update(table, keyname, values);
-=======
     Status status;
     int numOfRetries = 0;
     do {
-      ist = measurements.getIntendedtartTimeNs();
+      ist = measurements.getIntendedStartTimeNs();
       st = System.nanoTime();
       status = db.read(table, keyname, fields, cells);
       if(null != status && status != Status.THROTTLED) {
@@ -873,7 +858,6 @@
         break;
       }
     } while (true);
->>>>>>> 09c0b2f6
 
     long en = System.nanoTime();
 
@@ -889,12 +873,8 @@
   public void doTransactionScan(DB db) {
     // choose a random key
     long keynum = nextKeynum();
-<<<<<<< HEAD
 
     String startkeyname = CoreWorkload.buildKeyName(keynum, zeropadding, orderedinserts);
-=======
-    String startkeyname = buildKeyName(keynum);
->>>>>>> 09c0b2f6
 
     // choose a random scan length
     int len = scanlength.nextValue().intValue();
@@ -938,13 +918,9 @@
   public void doTransactionUpdate(DB db) {
     // choose a random key
     long keynum = nextKeynum();
-<<<<<<< HEAD
 
     String keyname = CoreWorkload.buildKeyName(keynum, zeropadding, orderedinserts);
 
-=======
-    String keyname = buildKeyName(keynum);
->>>>>>> 09c0b2f6
     HashMap<String, ByteIterator> values;
 
     if (writeallfields) {
